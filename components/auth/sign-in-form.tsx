"use client";

import React, { useState, useEffect } from 'react';
import { useRouter } from 'next/navigation';
import { createClientComponentClient } from '@supabase/auth-helpers-nextjs';
import { Input } from "@/components/ui/input";
import { Label } from "@/components/ui/label";
import Link from "next/link";
import { TwoFactorVerify } from './two-factor-verify';
import { signInAction } from "@/app/actions";
import { useAuth } from '@/context/auth-context';

export function SignInForm({ message }: { message?: { type: string; text: string } }) {
  const [email, setEmail] = useState('');
  const [password, setPassword] = useState('');
  const [error, setError] = useState('');
  const [isLoading, setIsLoading] = useState(false);
  const [showTwoFactor, setShowTwoFactor] = useState(false);
  const [user, setUser] = useState<any>(null);
  const [twoFactorSecret, setTwoFactorSecret] = useState('');
  const router = useRouter();
  const { isAuthenticated } = useAuth();
  
  // Check if user is already authenticated and redirect if needed
  useEffect(() => {
    if (isAuthenticated) {
      console.log('User is already authenticated, redirecting to protected page');
      router.push('/protected');
    }
  }, [isAuthenticated, router]);
  const supabase = createClientComponentClient();
  const { isTwoFactorEnabled, isTwoFactorVerified } = useAuth();

  // Use client-side authentication first to check for 2FA
  const handleSubmit = async (e: React.FormEvent) => {
    e.preventDefault();
    setIsLoading(true);
    setError('');
    
    try {
      // First, try to sign in with password to check if 2FA is needed
      const { data, error } = await supabase.auth.signInWithPassword({
        email,
        password,
      });
      
      if (error) throw error;
      
      // Log user metadata for debugging
      console.log('User metadata after sign-in:', data.user?.user_metadata);
      console.log('2FA enabled in metadata:', data.user?.user_metadata?.two_factor_enabled);
      
      // Check if 2FA is enabled for THIS specific user by checking Supabase user metadata first, then local storage as fallback
      const metadataEnabled = data.user?.user_metadata?.two_factor_enabled === true;
      const localStorageEnabled = localStorage.getItem(`dm_two_factor_enabled_${data.user?.id}`) === 'true';
      // Prioritize metadata over local storage
      const twoFactorEnabled = metadataEnabled || localStorageEnabled;
      
      console.log(`User ${data.user?.id} 2FA status:`, {
        metadataEnabled,
        localStorageEnabled,
        twoFactorEnabled,
        userMetadata: data.user?.user_metadata
      });
      
      // Check if we need to fetch the latest user metadata
      // This is a workaround for the Supabase session issues
      if (localStorageEnabled && !metadataEnabled) {
        console.log('2FA enabled in localStorage but not in metadata, fetching latest user data...');
        
        try {
          // Try to refresh the auth state to get the latest metadata
          const refreshResponse = await fetch('/api/auth/refresh', {
            method: 'POST',
            headers: {
              'Content-Type': 'application/json'
            }
          }).then(res => res.json());
          
          if (refreshResponse.user?.user_metadata?.two_factor_enabled === true) {
            console.log('Updated metadata shows 2FA is enabled');
            setUser(refreshResponse.user);
            const secret = refreshResponse.user.user_metadata?.totp_secret || localStorage.getItem(`dm_totp_secret_${data.user?.id}`);
            setTwoFactorSecret(secret || '');
            setShowTwoFactor(true);
            setIsLoading(false);
            return;
          }
        } catch (refreshError) {
          console.error('Error refreshing auth state:', refreshError);
        }
      }
      
      // Proceed with 2FA verification if enabled in either metadata or localStorage
      if (metadataEnabled || localStorageEnabled) {
        console.log('2FA is enabled, showing verification screen');
        // Store the user and show 2FA verification
        setUser(data.user);
        
        // Get the secret from metadata or user-specific local storage
        const metadataSecret = data.user?.user_metadata?.totp_secret;
        const userSpecificSecret = localStorage.getItem(`dm_totp_secret_${data.user?.id}`);
        
        if (metadataSecret || userSpecificSecret) {
          console.log('Found TOTP secret, proceeding with 2FA verification');
          setTwoFactorSecret(metadataSecret || userSpecificSecret || '');
          setShowTwoFactor(true);
          setIsLoading(false);
          return;
        } else {
          console.error('2FA is enabled but no TOTP secret found');
          throw new Error('Two-factor authentication is enabled but no secret key was found. Please contact support.');
        }
      } else {
        console.log('2FA not enabled, proceeding with direct redirection');
        
        // Use Next.js router for navigation
        console.log('Redirecting to protected page using Next.js router...');
        router.push('/protected');
        
        // Set a fallback with direct navigation in case router doesn't work
        setTimeout(() => {
          console.log('Fallback: Using direct navigation');
          window.location.href = '/protected';
        }, 500);
      }
    } catch (err: any) {
      console.error('Error during sign-in:', err);
      setError(err.message || 'An error occurred during sign-in');
      setIsLoading(false);
    }
  };

  const handleTwoFactorSuccess = async () => {
    setIsLoading(true);
    try {
      // After successful 2FA verification, we can directly navigate to the protected page
      // The user is already authenticated at this point
      console.log('2FA verification successful, redirecting to protected page');
      
      // Use Next.js router for navigation
      console.log('Redirecting to protected page using Next.js router...');
      router.push('/protected');
      
      // Set a fallback with direct navigation in case router doesn't work
      setTimeout(() => {
        console.log('Fallback: Using direct navigation');
        window.location.href = '/protected';
      }, 500);
    } catch (err: any) {
      console.error('Error after 2FA verification:', err);
      setError(err.message || 'An error occurred after 2FA verification');
      setIsLoading(false);
    }
  };

  const handleTwoFactorCancel = async () => {
    // User canceled 2FA, sign them out
    await supabase.auth.signOut();
    setShowTwoFactor(false);
    setUser(null);
  };

  if (showTwoFactor) {
    return (
      <TwoFactorVerify
        onSuccess={handleTwoFactorSuccess}
        onCancel={handleTwoFactorCancel}
        secret={twoFactorSecret}
        userId={user?.id} // Pass the user ID to ensure token is validated for the correct user
      />
    );
  }

  return (
<<<<<<< HEAD
    <form className="flex flex-col w-full" method="post" onSubmit={handleSubmit}>
=======
    <form className="flex flex-col w-full" onSubmit={handleSubmit}>
>>>>>>> cf3391fd
      <h1 className="text-2xl font-medium mb-2">Sign in</h1>
      <p className="text-sm text-gray-400 mb-8">
        Access your data modeling workspace
      </p>
      
      <div className="mb-4">
        <Label htmlFor="email" className="block mb-2">Email</Label>
        <div className="relative">
          <div className="absolute inset-y-0 left-0 flex items-center pl-3 pointer-events-none text-gray-500">
            <svg xmlns="http://www.w3.org/2000/svg" width="20" height="20" viewBox="0 0 24 24" fill="none" stroke="currentColor" strokeWidth="2" strokeLinecap="round" strokeLinejoin="round">
              <rect width="20" height="16" x="2" y="4" rx="2"/>
              <path d="m22 7-8.97 5.7a1.94 1.94 0 0 1-2.06 0L2 7"/>
            </svg>
          </div>
          <Input 
            name="email" 
            value={email}
            onChange={(e) => setEmail(e.target.value)}
            placeholder="you@example.com" 
            required 
            className="pl-10 bg-gray-800 border-gray-700 text-white auth-input" 
          />
        </div>
      </div>
      
      <div className="mb-4">
        <div className="flex justify-between items-center mb-2">
          <Label htmlFor="password">Password</Label>
          <Link
            className="text-indigo-400 hover:text-indigo-300 text-sm"
            href="/forgot-password"
          >
            Forgot Password?
          </Link>
        </div>
        <div className="relative">
          <div className="absolute inset-y-0 left-0 flex items-center pl-3 pointer-events-none text-gray-500">
            <svg xmlns="http://www.w3.org/2000/svg" width="20" height="20" viewBox="0 0 24 24" fill="none" stroke="currentColor" strokeWidth="2" strokeLinecap="round" strokeLinejoin="round">
              <rect width="18" height="11" x="3" y="11" rx="2" ry="2"/>
              <path d="M7 11V7a5 5 0 0 1 10 0v4"/>
            </svg>
          </div>
          <Input
            type="password"
            name="password"
            value={password}
            onChange={(e) => setPassword(e.target.value)}
            placeholder="Enter your password"
            required
            className="pl-10 bg-gray-800 border-gray-700 text-white auth-input"
          />
        </div>
      </div>
      
      <button 
        type="submit"
        disabled={isLoading}
        className="bg-indigo-600 hover:bg-indigo-700 text-white py-2 rounded-md mt-2 mb-4"
      >
        {isLoading ? "Signing In..." : "Sign in"}
      </button>
      
      {error && (
        <div className="bg-red-900/30 border border-red-700 rounded-md p-3 mb-4 text-sm text-red-300">
          {error}
        </div>
      )}
      
      {message && message.type === 'error' && (
        <div className="bg-red-900/30 border border-red-700 rounded-md p-3 mb-4 text-sm text-red-300">
          {message.text}
        </div>
      )}
      
      {message && message.type === 'success' && (
        <div className="bg-green-900/30 border border-green-700 rounded-md p-3 mb-4 text-sm text-green-300">
          {message.text}
        </div>
      )}
      
      <div className="text-center mt-4 text-gray-400 text-sm">
        Don't have an account?{" "}
        <Link className="text-indigo-400 hover:text-indigo-300" href="/sign-up">
          Sign up
        </Link>
      </div>
    </form>
  );
}<|MERGE_RESOLUTION|>--- conflicted
+++ resolved
@@ -173,11 +173,7 @@
   }
 
   return (
-<<<<<<< HEAD
-    <form className="flex flex-col w-full" method="post" onSubmit={handleSubmit}>
-=======
     <form className="flex flex-col w-full" onSubmit={handleSubmit}>
->>>>>>> cf3391fd
       <h1 className="text-2xl font-medium mb-2">Sign in</h1>
       <p className="text-sm text-gray-400 mb-8">
         Access your data modeling workspace
