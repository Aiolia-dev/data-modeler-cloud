--- conflicted
+++ resolved
@@ -426,19 +426,9 @@
   // Verify a two-factor token and enable 2FA if valid
   const verifyTwoFactor = async (token: string, setupSecret?: string) => {
     try {
-<<<<<<< HEAD
-      // Determine which secret to use
-      let secretToUse = setupSecret;
-      
-      if (!secretToUse) {
-        // If no setup secret provided, check if we have a temporary one in local storage
-        const tempSecret = localStorage.getItem(`dm_totp_secret_temp_${user.id}`);
-        secretToUse = tempSecret || undefined;
-=======
       if (!user) {
         console.error('No user found when verifying 2FA');
         return false;
->>>>>>> cf3391fd
       }
       
       console.log('DEBUG AUTH: Verifying 2FA token...');
@@ -596,19 +586,9 @@
   // Validate a token during login
   const validateTwoFactorToken = async (token: string) => {
     try {
-<<<<<<< HEAD
-      // First try to get the secret from user metadata
-      let secretToUse = user.user_metadata?.totp_secret;
-      
-      // If not in metadata, try local storage
-      if (!secretToUse) {
-        const localSecret = localStorage.getItem(`dm_totp_secret_${user.id}`);
-        secretToUse = localSecret || undefined;
-=======
       if (!user) {
         console.error('No user found when validating 2FA token');
         return false;
->>>>>>> cf3391fd
       }
       
       // Get the secret from user metadata
